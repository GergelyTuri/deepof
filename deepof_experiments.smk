--- conflicted
+++ resolved
@@ -38,19 +38,12 @@
         ),
     shell:
         "pipenv run python -m deepof.train_model --train-path {input.data_path} --val-num 10 --components 10 \
-<<<<<<< HEAD
-        --input-type coords --predictor 0 --variational True --loss {wildcards.loss} --kl-warmup 20 --mmd-warmup 20 \
-        --encoding-size {wildcards.encs} --batch-size 256 --window-size 11 --window-step 11 --exclude-bodyparts \
-        Tail_base,Tail_1,Tail_2,Tail_tip,Spine_2 --stability-check 3 --out-path \
-        {outpath}dimension_and_loss_experiments/trained_weights"
-=======
                 --input-type coords --predictor 0 --variational True --loss {wildcards.loss} --kl-warmup 20 --mmd-warmup 20 \
                 --encoding-size {wildcards.encs} --batch-size 256 --window-size 11 --window-step 11 --exclude-bodyparts \
                 Tail_base,Tail_1,Tail_2,Tail_tip,Spine_2 --stability-check 3 --out-path \
                 {}dimension_and_loss_experiments/trained_weights".format(
             outpath
         )
->>>>>>> e0c11bde
 
 
 # rule explore_number_of_components:
